--- conflicted
+++ resolved
@@ -362,7 +362,6 @@
 ntohl = htonl
 ntohs = htons
 
-<<<<<<< HEAD
 -- The fact that BitOps return signed integers is irritating, to say
 -- the least.  One counter-intuitive consequence is that, for example,
 --
@@ -378,8 +377,6 @@
 function eq32 (a, b)
    return band(a, 0xFFFFFFFF) == band(b, 0xFFFFFFFF)
 end
-=======
->>>>>>> d35af7d9
 
 -- Manipulation of bit fields in uint{8,16,32)_t stored in network
 -- byte order.  Using bit fields in C structs is compiler-dependent
